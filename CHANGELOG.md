--- conflicted
+++ resolved
@@ -10,12 +10,9 @@
 
 ### Enhancements
 
-<<<<<<< HEAD
 - Point the Prefect client toward `api.prefect.io` - [#1989](https://github.com/PrefectHQ/prefect/pull/1989)
-=======
 - Improve error handling for unsupported callables - [#1993](https://github.com/PrefectHQ/prefect/pull/1993)
 - Accept additional `boto3` client parameters in S3 storage - [#2000](https://github.com/PrefectHQ/prefect/pull/2000)
->>>>>>> 128f1157
 
 ### Task Library
 
