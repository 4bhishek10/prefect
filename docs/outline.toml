--- conflicted
+++ resolved
@@ -658,20 +658,6 @@
 module = "prefect.agent.vertex"
 classes = {VertexAgent = ["start"]}
 
-<<<<<<< HEAD
-[pages.artifacts.artifacts]
-title = "Artifacts"
-module = "prefect.artifacts"
-functions = [
-    "create_link",
-    "update_link",
-    "create_markdown",
-    "update_markdown",
-    "delete_artifact"
-]
-
-=======
->>>>>>> 32bda955
 [pages.utilities.collections]
 title = "Collections"
 module = "prefect.utilities.collections"
