import multiprocessing
import ntpath
import posixpath
import re
import sys
from sys import platform
from typing import TYPE_CHECKING, Dict, Iterable, List, Tuple, Optional

from prefect import config, context
from prefect.agent import Agent
from prefect.environments.storage import Docker
from prefect.serialization.storage import StorageSchema
from prefect.utilities.docker_util import get_docker_ip
from prefect.utilities.graphql import GraphQLResult

if TYPE_CHECKING:
    import docker


class DockerAgent(Agent):
    """
    Agent which deploys flow runs locally as Docker containers. Information on using the
    Docker Agent can be found at https://docs.prefect.io/cloud/agents/docker.html

    Environment variables may be set on the agent to be provided to each flow run's container:
    ```
    prefect agent start docker --env MY_SECRET_KEY=secret --env OTHER_VAR=$OTHER_VAR
    ```

    The default Docker daemon may be overridden by providing a different `base_url`:
    ```
    prefect agent start docker --base-url "tcp://0.0.0.0:2375"
    ```

    Args:
        - name (str, optional): An optional name to give this agent. Can also be set through
            the environment variable `PREFECT__CLOUD__AGENT__NAME`. Defaults to "agent"
        - labels (List[str], optional): a list of labels, which are arbitrary string identifiers used by Prefect
            Agents when polling for work
        - env_vars (dict, optional): a dictionary of environment variables and values that will be set
            on each flow run that this agent submits for execution
        - max_polls (int, optional): maximum number of times the agent will poll Prefect Cloud for flow runs;
            defaults to infinite
        - base_url (str, optional): URL for a Docker daemon server. Defaults to
            `unix:///var/run/docker.sock` however other hosts such as
            `tcp://0.0.0.0:2375` can be provided
        - no_pull (bool, optional): Flag on whether or not to pull flow images.
            Defaults to `False` if not provided here or in context.
        - show_flow_logs (bool, optional): a boolean specifying whether the agent should re-route Flow run logs
            to stdout; defaults to `False`
        - volumes (List[str], optional): a list of Docker volume mounts to be attached to any and all created containers.
        - network (Optional[str]): Add containers to an existing docker network
    """

    def __init__(
        self,
        name: str = None,
        labels: Iterable[str] = None,
        env_vars: dict = None,
        max_polls: int = None,
        base_url: str = None,
        no_pull: bool = None,
        volumes: List[str] = None,
        show_flow_logs: bool = False,
        network: Optional[str] = None,
    ) -> None:
        super().__init__(
            name=name, labels=labels, env_vars=env_vars, max_polls=max_polls
        )
        if platform == "win32":
            default_url = "npipe:////./pipe/docker_engine"
        else:
            default_url = "unix://var/run/docker.sock"
        self.logger.debug(
            "Platform {} and default docker daemon {}".format(platform, default_url)
        )

        # Determine Daemon URL
        self.base_url = base_url or context.get("base_url", default_url)
        self.logger.debug("Base docker daemon url {}".format(self.base_url))

        # Determine pull specification
        self.no_pull = no_pull or context.get("no_pull", False)
        self.logger.debug("no_pull set to {}".format(self.no_pull))

        # Resolve volumes from specs
        (
            self.named_volumes,
            self.container_mount_paths,
            self.host_spec,
        ) = self._parse_volume_spec(volumes or [])

        # Add containers to a docker network
        self.network = network
        self.logger.debug("network set to {}".format(self.network))

        self.failed_connections = 0
        self.docker_client = self._get_docker_client()
        self.show_flow_logs = show_flow_logs
        self.processes = []  # type: List[multiprocessing.Process]

        # Ping Docker daemon for connection issues
        try:
            self.logger.debug("Pinging docker daemon")
            self.docker_client.ping()
        except Exception as exc:
            self.logger.exception(
                "Issue connecting to the Docker daemon. Make sure it is running."
            )
            raise exc

    def _get_docker_client(self) -> "docker.APIClient":
        # 'import docker' is expensive time-wise, we should do this just-in-time to keep
        # the 'import prefect' time low
        import docker

        return docker.APIClient(base_url=self.base_url, version="auto")

    def heartbeat(self) -> None:
        try:
            if not self.docker_client.ping():
                raise RuntimeError("Unexpected Docker ping result")
            if self.failed_connections > 0:
                self.logger.info("Reconnected to Docker daemon")
            self.failed_connections = 0
        except Exception as exc:
            self.logger.warning("Failed heartbeat: {}".format(repr(exc)))
            self.failed_connections += 1

        if self.failed_connections >= 6:
            self.logger.error(
                "Cannot reconnect to Docker daemon. Agent is shutting down."
            )
            raise SystemExit()

    def on_shutdown(self) -> None:
        """
        Cleanup any child processes created for streaming logs. This is to prevent
        logs from displaying on the terminal after the agent exits.
        """
        for proc in self.processes:
            if proc.is_alive():
                proc.terminate()

    def _is_named_volume_unix(self, canditate_path: str) -> bool:
        if not canditate_path:
            return False

        return not canditate_path.startswith((".", "/", "~"))

    def _is_named_volume_win32(self, canditate_path: str) -> bool:
        result = self._is_named_volume_unix(canditate_path)

        return (
            result
            and not re.match(r"^[A-Za-z]\:\\.*", canditate_path)
            and not canditate_path.startswith("\\")
        )

    def _parse_volume_spec(
        self, volume_specs: List[str]
    ) -> Tuple[Iterable[str], Iterable[str], Dict[str, Dict[str, str]]]:
        if platform == "win32":
            return self._parse_volume_spec_win32(volume_specs)
        return self._parse_volume_spec_unix(volume_specs)

    def _parse_volume_spec_win32(
        self, volume_specs: List[str]
    ) -> Tuple[Iterable[str], Iterable[str], Dict[str, Dict[str, str]]]:
        named_volumes = []  # type: List[str]
        container_mount_paths = []  # type: List[str]
        host_spec = {}  # type: Dict[str, Dict[str, str]]

        for volume_spec in volume_specs:
            fields = volume_spec.split(":")

            if fields[-1] in ("ro", "rw"):
                mode = fields.pop()
            else:
                mode = "rw"

            if len(fields) == 3 and len(fields[0]) == 1:
                # C:\path1:/path2   <-- extenal and internal path
                external = ntpath.normpath(":".join(fields[0:2]))
                internal = posixpath.normpath(fields[2])
            elif len(fields) == 2:
                combined_path = ":".join(fields)
                (drive, path) = ntpath.splitdrive(combined_path)
                if drive:
                    # C:\path1          <-- assumed container path of /path1
                    external = ntpath.normpath(combined_path)

                    # C:\path1  --> /c/path1
                    path = str("/" + drive.lower().rstrip(":") + path).replace(
                        "\\", "/"
                    )
                    internal = posixpath.normpath(path)
                else:
                    # /path1:\path2     <-- extenal and internal path (relative to current drive)
                    # C:/path2          <-- valid named volume
                    external = ntpath.normpath(fields[0])
                    internal = posixpath.normpath(fields[1])
            elif len(fields) == 1:
                # \path1          <-- assumed container path of /path1 (relative to current drive)
                external = ntpath.normpath(fields[0])
                internal = external
            else:
                raise ValueError(
                    "Unable to parse volume specification '{}'".format(volume_spec)
                )

            container_mount_paths.append(internal)

            if external and self._is_named_volume_win32(external):
                named_volumes.append(external)
                if mode != "rw":
                    raise ValueError(
                        "Named volumes can only have 'rw' mode, provided '{}'".format(
                            mode
                        )
                    )
            else:
                if not external:
                    # no internal container path given, assume the host path is the same as the internal path
                    external = internal
                host_spec[external] = {
                    "bind": internal,
                    "mode": mode,
                }

        return named_volumes, container_mount_paths, host_spec

    def _parse_volume_spec_unix(
        self, volume_specs: List[str]
    ) -> Tuple[Iterable[str], Iterable[str], Dict[str, Dict[str, str]]]:
        named_volumes = []  # type: List[str]
        container_mount_paths = []  # type: List[str]
        host_spec = {}  # type: Dict[str, Dict[str, str]]

        for volume_spec in volume_specs:
            fields = volume_spec.split(":")

            if len(fields) > 3:
                raise ValueError(
                    "Docker volume format is invalid: {} (should be 'external:internal[:mode]')".format(
                        volume_spec
                    )
                )

            if len(fields) == 1:
                external = None
                internal = posixpath.normpath(fields[0].strip())
            else:
                external = posixpath.normpath(fields[0].strip())
                internal = posixpath.normpath(fields[1].strip())

            mode = "rw"
            if len(fields) == 3:
                mode = fields[2]

            container_mount_paths.append(internal)

            if external and self._is_named_volume_unix(external):
                named_volumes.append(external)
                if mode != "rw":
                    raise ValueError(
                        "Named volumes can only have 'rw' mode, provided '{}'".format(
                            mode
                        )
                    )
            else:
                if not external:
                    # no internal container path given, assume the host path is the same as the internal path
                    external = internal
                host_spec[external] = {
                    "bind": internal,
                    "mode": mode,
                }

        return named_volumes, container_mount_paths, host_spec

    def deploy_flow(self, flow_run: GraphQLResult) -> str:
        """
        Deploy flow runs on your local machine as Docker containers

        Args:
            - flow_run (GraphQLResult): A GraphQLResult flow run object

        Returns:
            - str: Information about the deployment

        Raises:
            - ValueError: if deployment attempted on unsupported Storage type
        """
        self.logger.info(
            "Deploying flow run {}".format(flow_run.id)  # type: ignore
        )

        # 'import docker' is expensive time-wise, we should do this just-in-time to keep
        # the 'import prefect' time low
        import docker

        storage = StorageSchema().load(flow_run.flow.storage)
        if not isinstance(StorageSchema().load(flow_run.flow.storage), Docker):
            self.logger.error(
                "Storage for flow run {} is not of type Docker.".format(flow_run.id)
            )
            raise ValueError("Unsupported Storage type")

        env_vars = self.populate_env_vars(flow_run=flow_run)

        if not self.no_pull and storage.registry_url:
            self.logger.info("Pulling image {}...".format(storage.name))

            pull_output = self.docker_client.pull(
                storage.name, stream=True, decode=True
            )
            for line in pull_output:
                self.logger.debug(line)
            self.logger.info("Successfully pulled image {}...".format(storage.name))

        # Create any named volumes (if they do not already exist)
        for named_volume_name in self.named_volumes:
            try:
                self.docker_client.inspect_volume(name=named_volume_name)
            except docker.errors.APIError:
                self.logger.debug("Creating named volume {}".format(named_volume_name))
                self.docker_client.create_volume(
                    name=named_volume_name,
                    driver="local",
                    labels={"prefect_created": "true"},
                )

        # Create a container
        self.logger.debug("Creating Docker container {}".format(storage.name))

        host_config = dict()  # type: dict
        container_mount_paths = self.container_mount_paths
        if container_mount_paths:
            host_config.update(binds=self.host_spec)

        if sys.platform.startswith("linux"):
            docker_internal_ip = get_docker_ip()
            host_config.update(extra_hosts={"host.docker.internal": docker_internal_ip})

        networking_config = None
        if self.network:
            networking_config = self.docker_client.create_networking_config(
                {self.network: self.docker_client.create_endpoint_config()}
            )

        container = self.docker_client.create_container(
            storage.name,
            command="prefect execute cloud-flow",
            environment=env_vars,
            volumes=container_mount_paths,
<<<<<<< HEAD
            host_config=host_config,
            networking_config=networking_config,
=======
            host_config=self.docker_client.create_host_config(**host_config)
            if host_config
            else None,
>>>>>>> b98babda
        )

        # Start the container
        self.logger.debug(
            "Starting Docker container with ID {}".format(container.get("Id"))
        )
        if self.network:
            self.logger.debug(
                "Adding container to docker network: {}".format(self.network)
            )

        self.docker_client.start(container=container.get("Id"))

        if self.show_flow_logs:
            proc = multiprocessing.Process(
                target=self.stream_container_logs,
                kwargs={"container_id": container.get("Id")},
            )

            proc.start()
            self.processes.append(proc)

        self.logger.debug("Docker container {} started".format(container.get("Id")))

        return "Container ID: {}".format(container.get("Id"))

    def stream_container_logs(self, container_id: str) -> None:
        """
        Stream container logs back to stdout

        Args:
            - container_id (str): ID of a container to stream logs
        """
        for log in self.docker_client.logs(
            container=container_id, stream=True, follow=True
        ):
            print(str(log, "utf-8").rstrip())

    def populate_env_vars(self, flow_run: GraphQLResult) -> dict:
        """
        Populate metadata and variables in the environment variables for a flow run

        Args:
            - flow_run (GraphQLResult): A flow run object

        Returns:
            - dict: a dictionary representing the populated environment variables
        """
        if "localhost" in config.cloud.api:
            api = "http://host.docker.internal:{}".format(config.server.port)
        else:
            api = config.cloud.api

        return {
            "PREFECT__CLOUD__API": api,
            "PREFECT__CLOUD__AUTH_TOKEN": config.cloud.agent.auth_token,
            "PREFECT__CLOUD__AGENT__LABELS": str(self.labels),
            "PREFECT__CONTEXT__FLOW_RUN_ID": flow_run.id,  # type: ignore
            "PREFECT__CLOUD__USE_LOCAL_SECRETS": "false",
            "PREFECT__LOGGING__LOG_TO_CLOUD": str(self.log_to_cloud).lower(),
            "PREFECT__LOGGING__LEVEL": "DEBUG",
            "PREFECT__ENGINE__FLOW_RUNNER__DEFAULT_CLASS": "prefect.engine.cloud.CloudFlowRunner",
            "PREFECT__ENGINE__TASK_RUNNER__DEFAULT_CLASS": "prefect.engine.cloud.CloudTaskRunner",
            **self.env_vars,
        }


if __name__ == "__main__":
    DockerAgent().start()<|MERGE_RESOLUTION|>--- conflicted
+++ resolved
@@ -354,14 +354,10 @@
             command="prefect execute cloud-flow",
             environment=env_vars,
             volumes=container_mount_paths,
-<<<<<<< HEAD
-            host_config=host_config,
-            networking_config=networking_config,
-=======
             host_config=self.docker_client.create_host_config(**host_config)
             if host_config
             else None,
->>>>>>> b98babda
+            networking_config=networking_config,
         )
 
         # Start the container
