--- conflicted
+++ resolved
@@ -37,19 +37,11 @@
         self._executor = executor
 
     def result(self, timeout: float = None) -> Optional[State]:
-<<<<<<< HEAD
         if is_in_async_worker_thread():
             return run_async_from_worker_thread(self._result_async, timeout)
         else:
             # Return the coroutine for the user to await
             return self._result_async(timeout)
-=======
-        # TODO: We can make this a dual sync/async interface by returning the coro
-        #       directly if this is a future from an async flow/task. This bool just
-        #       needs to be attached to the class at some point.
-        #       Once this is async compatible, `aresult` can be made private
-        return run_async_from_worker_thread(self.aresult, timeout)
->>>>>>> c8cf2494
 
     def get_state(self) -> State:
         if is_in_async_worker_thread():
